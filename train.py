#
# Copyright (C) 2023, Inria
# GRAPHDECO research group, https://team.inria.fr/graphdeco
# All rights reserved.
#
# This software is free for non-commercial, research and evaluation use 
# under the terms of the LICENSE.md file.
#
# For inquiries contact  george.drettakis@inria.fr

#

import os
import torch
import torchvision
from random import randint
from utils.loss_utils import l1_loss, ssim
from gaussian_renderer import render, network_gui
import sys
from scene import Scene, GaussianModel
from utils.general_utils import safe_state, get_expon_lr_func
import uuid
from tqdm import tqdm
from utils.image_utils import psnr
from argparse import ArgumentParser, Namespace
from arguments import ModelParams, PipelineParams, OptimizationParams
import matplotlib.pyplot as plt
try:
    from torch.utils.tensorboard import SummaryWriter
    TENSORBOARD_FOUND = True
except ImportError:
    TENSORBOARD_FOUND = False

try:
    from fused_ssim import fused_ssim
    FUSED_SSIM_AVAILABLE = True
except:
    FUSED_SSIM_AVAILABLE = False

try:
    from diff_gaussian_rasterization import SparseGaussianAdam
    SPARSE_ADAM_AVAILABLE = True
except:
    SPARSE_ADAM_AVAILABLE = False

def training(dataset, opt, pipe, testing_iterations, saving_iterations, checkpoint_iterations, checkpoint, debug_from, segment_paths, segment_counts, batch_size, position_noise, rotation_noise, scale_noise):

    if not SPARSE_ADAM_AVAILABLE and opt.optimizer_type == "sparse_adam":
        sys.exit(f"Trying to use sparse adam but it is not installed, please install the correct rasterizer using pip install [3dgs_accel].")

    first_iter = 0
    tb_writer = prepare_output_and_logger(dataset)
    gaussians = GaussianModel(dataset.sh_degree, opt.optimizer_type)
    gaussians.param_setup(opt)

    # Load prototypes into the model
    gaussians.load_prototypes(segment_paths, segment_counts)

    # Parameterize segments using the big Gaussians
    print("Parametrization")
    gaussians.parameterize_segments()

    # Set position and rotation to random values around 0
    if position_noise > 0:
        gaussians._xyz = torch.nn.Parameter(
            (gaussians._xyz + torch.randn_like(gaussians._xyz) * position_noise)
        )
    if rotation_noise > 0:
        gaussians._rotation = torch.nn.Parameter(
            (gaussians._rotation + torch.randn_like(gaussians._rotation) * rotation_noise).requires_grad_(True)
        )
    if scale_noise > 0:
        gaussians._scaling = torch.nn.Parameter(
            (gaussians._scaling + torch.randn_like(gaussians._scaling) * scale_noise)
        )

    batch_size = args.batch_size

    scene = Scene(dataset, gaussians)
    gaussians.training_setup(opt)
    if checkpoint:
        (model_params, first_iter) = torch.load(checkpoint)
        gaussians.restore(model_params, opt)

    bg_color = [1, 1, 1] if dataset.white_background else [0, 0, 0]
    background = torch.tensor(bg_color, dtype=torch.float32, device="cuda")

    iter_start = torch.cuda.Event(enable_timing = True)
    iter_end = torch.cuda.Event(enable_timing = True)

    use_sparse_adam = opt.optimizer_type == "sparse_adam" and SPARSE_ADAM_AVAILABLE 
    depth_l1_weight = get_expon_lr_func(opt.depth_l1_weight_init, opt.depth_l1_weight_final, max_steps=opt.iterations)

    viewpoint_stack = scene.getTrainCameras().copy()
    viewpoint_indices = list(range(len(viewpoint_stack)))
    ema_loss_for_log = 0.0
    ema_Ll1depth_for_log = 0.0

    # Gaussian blur calculation
    curr_blur = opt.init_blur
    blur_step = curr_blur / opt.iterations

    progress_bar = tqdm(range(first_iter, opt.iterations), desc="Training progress")
    first_iter += 1
    for iteration in range(first_iter, opt.iterations + 1):
        if network_gui.conn == None:
            network_gui.try_connect()
        while network_gui.conn != None:
            try:
                net_image_bytes = None
                custom_cam, do_training, pipe.convert_SHs_python, pipe.compute_cov3D_python, keep_alive, scaling_modifer = network_gui.receive()
                if custom_cam != None:
                    net_image = render(custom_cam, gaussians, pipe, background, scaling_modifier=scaling_modifer, use_trained_exp=dataset.train_test_exp, separate_sh=SPARSE_ADAM_AVAILABLE)["render"]
                    net_image_bytes = memoryview((torch.clamp(net_image, min=0, max=1.0) * 255).byte().permute(1, 2, 0).contiguous().cpu().numpy())
                network_gui.send(net_image_bytes, dataset.source_path)
                if do_training and ((iteration < int(opt.iterations)) or not keep_alive):
                    break
            except Exception as e:
                network_gui.conn = None

        iter_start.record()

        gaussians.update_learning_rate(iteration)

        # Every 1000 its we increase the levels of SH up to a maximum degree
        if iteration % 1000 == 0:
            gaussians.oneupSHdegree()

        # Pick a random Camera
        if not viewpoint_stack or len(viewpoint_indices) < batch_size:
            viewpoint_stack = scene.getTrainCameras().copy()
            viewpoint_indices = list(range(len(viewpoint_stack))) #[19, 15, 28, 53, 73]


        viewpoint_batch = []
        for i in range(batch_size):
            rand_idx = randint(0, len(viewpoint_indices) - 1)
            viewpoint_cam = viewpoint_stack.pop(rand_idx)
            viewpoint_indices.pop(rand_idx)
            viewpoint_batch.append(viewpoint_cam)
        
        '''rand_idx = randint(0, len(viewpoint_indices) - 1)
        viewpoint_cam = viewpoint_stack.pop(rand_idx)
        vind = viewpoint_indices.pop(rand_idx)'''

        # Render
        if (iteration - 1) == debug_from:
            pipe.debug = True

        batch_loss = 0.0

        # deparameterize segments
        means, scales, quats, opacity, features, features_dc, features_rest = gaussians.deparameterize_segments()

        deparam_pack = (means, scales, quats, opacity, features, features_dc, features_rest)

        #decresing blur
        if curr_blur > 0:
            curr_blur -= blur_step

        for i, viewpoint_cam in enumerate(viewpoint_batch):

            bg = torch.rand((3), device="cuda") if opt.random_background else background

            #print(f"autograd check {torch.autograd.gradcheck(gaussians.deparameterize_segments, (gaussians._xyz), eps=1e-2, atol=1e-2)}")

            render_pkg = render(viewpoint_cam, gaussians, pipe, bg, use_trained_exp=dataset.train_test_exp, separate_sh=SPARSE_ADAM_AVAILABLE, pack = deparam_pack)
            image, viewspace_point_tensor, visibility_filter, radii = render_pkg["render"], render_pkg["viewspace_points"], render_pkg["visibility_filter"], render_pkg["radii"]

            # get ground truth image
            gt_image = viewpoint_cam.original_image.cuda()

            # gaussian blur the ground truth image
            if curr_blur > 0:
                gt_image = torchvision.transforms.GaussianBlur(kernel_size=opt.blur_kernel, sigma=curr_blur)(gt_image)

            # save images
            if iteration < 10:
                plt.imsave(f"./img/{iteration}_gt.png", gt_image.permute(1, 2, 0).detach().cpu().numpy())
                plt.imsave(f"./img/{iteration}_render.png", image.permute(1, 2, 0).detach().cpu().numpy())

            if iteration > 10 and iteration % 100 == 0:
                plt.imsave(f"./img/{iteration}_gt.png", gt_image.permute(1, 2, 0).detach().cpu().numpy())
                plt.imsave(f"./img/{iteration}_render.png", image.permute(1, 2, 0).detach().cpu().numpy())

            # if viewpoint_cam.alpha_mask is not None:
            #     alpha_mask = viewpoint_cam.alpha_mask.cuda()
            #     image *= alpha_mask

            # Loss
            Ll1 = l1_loss(image, gt_image)
            if FUSED_SSIM_AVAILABLE:
                ssim_value = fused_ssim(image.unsqueeze(0), gt_image.unsqueeze(0))
            else:
                ssim_value = ssim(image, gt_image)

            loss = (1.0 - opt.lambda_dssim) * Ll1 + opt.lambda_dssim * (1.0 - ssim_value)

            # BSE Loss - added
            bce_loss = torch.nn.BCELoss()
            threshold = 0.05
            image_mask = (image.mean(dim=0) > threshold).float()
            gt_image_mask = (gt_image.mean(dim=0) > threshold).float()
            bse_loss = bce_loss(image_mask, gt_image_mask)
            # loss += 0.001 * bse_loss # disabled


            # Depth regularization
            Ll1depth_pure = 0.0
            if depth_l1_weight(iteration) > 0 and viewpoint_cam.depth_reliable:
                invDepth = render_pkg["depth"]
                mono_invdepth = viewpoint_cam.invdepthmap.cuda()
                depth_mask = viewpoint_cam.depth_mask.cuda()

                Ll1depth_pure = torch.abs((invDepth  - mono_invdepth) * depth_mask).mean()
                Ll1depth = depth_l1_weight(iteration) * Ll1depth_pure 
                loss += Ll1depth
                Ll1depth = Ll1depth.item()
            else:
                Ll1depth = 0

            batch_loss += loss

        loss = batch_loss / batch_size
        loss.backward()
<<<<<<< HEAD
        
        with torch.no_grad():
            gaussians._rotation.data = gaussians.rotation_activation(gaussians._rotation)
            gaussians._delta_features_dc.data.clamp_(-1, 1)
            gaussians._delta_features_rest.data.clamp_(-1, 1)
            gaussians._delta_opacity.data.clamp_(-10, 10)
=======
        gaussians._rotation.data = gaussians.rotation_activation(gaussians._rotation)
>>>>>>> cb67f34e

        # Gradient debugging
        #print(f"Gradient {gaussians._xyz.grad}")

        iter_end.record()

        with torch.no_grad():
            # Progress bar
            ema_loss_for_log = 0.4 * loss.item() + 0.6 * ema_loss_for_log
            ema_Ll1depth_for_log = 0.4 * Ll1depth + 0.6 * ema_Ll1depth_for_log

            if iteration % 10 == 0:
                progress_bar.set_postfix({"Loss": f"{ema_loss_for_log:.{7}f}", "Depth Loss": f"{ema_Ll1depth_for_log:.{7}f}"})
                progress_bar.update(10)
            if iteration == opt.iterations:
                progress_bar.close()

            # Log and save
            training_report(tb_writer, iteration, Ll1, loss, l1_loss, iter_start.elapsed_time(iter_end), testing_iterations, scene, render, (pipe, background, 1., SPARSE_ADAM_AVAILABLE, None, dataset.train_test_exp, deparam_pack), dataset.train_test_exp)
            if (iteration in saving_iterations):
                print("\n[ITER {}] Saving Gaussians".format(iteration))
                scene.save(iteration)

            # Densification
            '''if iteration < opt.densify_until_iter:
                # Keep track of max radii in image-space for pruning
                gaussians.max_radii2D[visibility_filter] = torch.max(gaussians.max_radii2D[visibility_filter], radii[visibility_filter])
                gaussians.add_densification_stats(viewspace_point_tensor, visibility_filter)

                if iteration > opt.densify_from_iter and iteration % opt.densification_interval == 0:
                    size_threshold = 20 if iteration > opt.opacity_reset_interval else None
                    gaussians.densify_and_prune(opt.densify_grad_threshold, 0.005, scene.cameras_extent, size_threshold, radii)
                
                if iteration % opt.opacity_reset_interval == 0 or (dataset.white_background and iteration == opt.densify_from_iter):
                    gaussians.reset_opacity()'''

            # Optimizer step
            if iteration < opt.iterations:
                gaussians.exposure_optimizer.step()
                gaussians.exposure_optimizer.zero_grad(set_to_none = True)
                if use_sparse_adam:
                    visible = radii > 0
                    gaussians.optimizer.step(visible, radii.shape[0])
                    gaussians.optimizer.zero_grad(set_to_none = True)
                else:
                    gaussians.optimizer.step()
                    gaussians.optimizer.zero_grad(set_to_none = True)

            if (iteration in checkpoint_iterations):
                print("\n[ITER {}] Saving Checkpoint".format(iteration))
                torch.save((gaussians.capture(), iteration), scene.model_path + "/chkpnt" + str(iteration) + ".pth")

def prepare_output_and_logger(args):    
    if not args.model_path:
        if os.getenv('OAR_JOB_ID'):
            unique_str=os.getenv('OAR_JOB_ID')
        else:
            unique_str = str(uuid.uuid4())
        args.model_path = os.path.join("./output/", unique_str[0:10])
        
    # Set up output folder
    print("Output folder: {}".format(args.model_path))
    os.makedirs(args.model_path, exist_ok = True)
    with open(os.path.join(args.model_path, "cfg_args"), 'w') as cfg_log_f:
        cfg_log_f.write(str(Namespace(**vars(args))))

    # Create Tensorboard writer
    tb_writer = None
    if TENSORBOARD_FOUND:
        tb_writer = SummaryWriter(args.model_path)
    else:
        print("Tensorboard not available: not logging progress")
    return tb_writer

def training_report(tb_writer, iteration, Ll1, loss, l1_loss, elapsed, testing_iterations, scene : Scene, renderFunc, renderArgs, train_test_exp):
    if tb_writer:
        tb_writer.add_scalar('train_loss_patches/l1_loss', Ll1.item(), iteration)
        tb_writer.add_scalar('train_loss_patches/total_loss', loss.item(), iteration)
        tb_writer.add_scalar('iter_time', elapsed, iteration)

    # Report test and samples of training set
    if iteration in testing_iterations:
        torch.cuda.empty_cache()
        validation_configs = ({'name': 'test', 'cameras' : scene.getTestCameras()}, 
                              {'name': 'train', 'cameras' : [scene.getTrainCameras()[idx % len(scene.getTrainCameras())] for idx in range(5, 30, 5)]})

        for config in validation_configs:
            if config['cameras'] and len(config['cameras']) > 0:
                l1_test = 0.0
                psnr_test = 0.0
                for idx, viewpoint in enumerate(config['cameras']):
                    image = torch.clamp(renderFunc(viewpoint, scene.gaussians, *renderArgs)["render"], 0.0, 1.0)
                    gt_image = torch.clamp(viewpoint.original_image.to("cuda"), 0.0, 1.0)
                    if train_test_exp:
                        image = image[..., image.shape[-1] // 2:]
                        gt_image = gt_image[..., gt_image.shape[-1] // 2:]
                    if tb_writer and (idx < 5):
                        tb_writer.add_images(config['name'] + "_view_{}/render".format(viewpoint.image_name), image[None], global_step=iteration)
                        if iteration == testing_iterations[0]:
                            tb_writer.add_images(config['name'] + "_view_{}/ground_truth".format(viewpoint.image_name), gt_image[None], global_step=iteration)
                    l1_test += l1_loss(image, gt_image).mean().double()
                    psnr_test += psnr(image, gt_image).mean().double()
                psnr_test /= len(config['cameras'])
                l1_test /= len(config['cameras'])          
                print("\n[ITER {}] Evaluating {}: L1 {} PSNR {}".format(iteration, config['name'], l1_test, psnr_test))
                if tb_writer:
                    tb_writer.add_scalar(config['name'] + '/loss_viewpoint - l1_loss', l1_test, iteration)
                    tb_writer.add_scalar(config['name'] + '/loss_viewpoint - psnr', psnr_test, iteration)

        if tb_writer:
            tb_writer.add_histogram("scene/opacity_histogram", scene.gaussians.get_opacity, iteration)
            tb_writer.add_scalar('total_points', scene.gaussians.get_xyz.shape[0], iteration)
        torch.cuda.empty_cache()

if __name__ == "__main__":
    # Set up command line argument parser
    parser = ArgumentParser(description="Training script parameters")
    lp = ModelParams(parser)
    op = OptimizationParams(parser)
    pp = PipelineParams(parser)
    parser.add_argument('--ip', type=str, default="127.0.0.1")
    parser.add_argument('--port', type=int, default=6009)
    parser.add_argument('--debug_from', type=int, default=-1)
    parser.add_argument('--detect_anomaly', action='store_true', default=False)
    parser.add_argument("--test_iterations", nargs="+", type=int, default=[7_000, 30_000])
    parser.add_argument("--save_iterations", nargs="+", type=int, default=[7_000, 30_000])
    parser.add_argument("--quiet", action="store_true")
    parser.add_argument('--disable_viewer', action='store_true', default=False)
    parser.add_argument("--checkpoint_iterations", nargs="+", type=int, default=[])
    parser.add_argument("--start_checkpoint", type=str, default = None)
    parser.add_argument("--segment_paths",  nargs="+", type=str)
    parser.add_argument("--segment_counts",  nargs="+", type=int)
    parser.add_argument("--batch_size", type=int, default=8)
    parser.add_argument("--position_noise", type=float, default=0.0)
    parser.add_argument("--rotation_noise", type=float, default=0.0)
    parser.add_argument("--scale_noise", type=float, default=0.0)
    
    args = parser.parse_args(sys.argv[1:])
    args.save_iterations.append(args.iterations)

    if len(args.segment_paths) != len(args.segment_counts):
        sys.exit("Number of segment paths and counts must match")
    
    print("Optimizing " + args.model_path)

    # Initialize system state (RNG)
    safe_state(args.quiet)

    # Start GUI server, configure and run training
    if not args.disable_viewer:
        network_gui.init(args.ip, args.port)
    torch.autograd.set_detect_anomaly(args.detect_anomaly)
    training(lp.extract(args), op.extract(args), pp.extract(args), args.test_iterations, args.save_iterations, args.checkpoint_iterations, args.start_checkpoint, args.debug_from, args.segment_paths, args.segment_counts, args.batch_size, args.position_noise, args.rotation_noise, args.scale_noise)

    # All done
    print("\nTraining complete.")<|MERGE_RESOLUTION|>--- conflicted
+++ resolved
@@ -223,16 +223,12 @@
 
         loss = batch_loss / batch_size
         loss.backward()
-<<<<<<< HEAD
         
         with torch.no_grad():
             gaussians._rotation.data = gaussians.rotation_activation(gaussians._rotation)
             gaussians._delta_features_dc.data.clamp_(-1, 1)
             gaussians._delta_features_rest.data.clamp_(-1, 1)
             gaussians._delta_opacity.data.clamp_(-10, 10)
-=======
-        gaussians._rotation.data = gaussians.rotation_activation(gaussians._rotation)
->>>>>>> cb67f34e
 
         # Gradient debugging
         #print(f"Gradient {gaussians._xyz.grad}")
